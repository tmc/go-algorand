--- conflicted
+++ resolved
@@ -104,16 +104,8 @@
 
 	elapsed := e.node.emulator.clock.Since().Milliseconds()
 	out := fmt.Sprintf("%3d.%03d ", elapsed/1000, elapsed%1000)
-<<<<<<< HEAD
 	out += fmt.Sprintf("%"+fmt.Sprintf("%d", e.longestName)+"s", e.node.name)
 
-=======
-	if mode == modeOutgoing {
-		out += fmt.Sprintf("%"+fmt.Sprintf("%d", e.longestName)+"s", e.node.name)
-	} else {
-		out += fmt.Sprintf("%"+fmt.Sprintf("%d", e.longestName)+"s", destName)
-	}
->>>>>>> 5c45a5dd
 	bfColor := hiblack
 	if bloom > 0 {
 		bfColor = higreen
@@ -140,15 +132,7 @@
 		out += wrapRollingLowColor(seq, " ] ")
 	}
 
-<<<<<<< HEAD
 	out += fmt.Sprintf("%"+fmt.Sprintf("%d", e.longestName)+"s", destName)
-=======
-	if mode == modeOutgoing {
-		out += fmt.Sprintf("%"+fmt.Sprintf("%d", e.longestName)+"s", destName)
-	} else {
-		out += fmt.Sprintf("%"+fmt.Sprintf("%d", e.longestName)+"s", e.node.name)
-	}
->>>>>>> 5c45a5dd
 	fmt.Printf("%s\n", out)
 }
 
