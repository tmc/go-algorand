// Copyright (C) 2019-2020 Algorand, Inc.
// This file is part of go-algorand
//
// go-algorand is free software: you can redistribute it and/or modify
// it under the terms of the GNU Affero General Public License as
// published by the Free Software Foundation, either version 3 of the
// License, or (at your option) any later version.
//
// go-algorand is distributed in the hope that it will be useful,
// but WITHOUT ANY WARRANTY; without even the implied warranty of
// MERCHANTABILITY or FITNESS FOR A PARTICULAR PURPOSE.  See the
// GNU Affero General Public License for more details.
//
// You should have received a copy of the GNU Affero General Public License
// along with go-algorand.  If not, see <https://www.gnu.org/licenses/>.

package ledger

import (
	"context"
	"errors"
	"fmt"

	"github.com/algorand/go-algorand/config"
	"github.com/algorand/go-algorand/crypto"
	"github.com/algorand/go-algorand/data/basics"
	"github.com/algorand/go-algorand/data/bookkeeping"
	"github.com/algorand/go-algorand/data/committee"
	"github.com/algorand/go-algorand/data/transactions"
	"github.com/algorand/go-algorand/data/transactions/verify"
	"github.com/algorand/go-algorand/logging"
	"github.com/algorand/go-algorand/protocol"
	"github.com/algorand/go-algorand/util/execpool"
)

// ErrNoSpace indicates insufficient space for transaction in block
var ErrNoSpace = errors.New("block does not have space for transaction")

<<<<<<< HEAD
=======
// maxPaysetHint makes sure that we don't allocate too much memory up front
// in the block evaluator, since there cannot reasonably be more than this
// many transactions in a block.
const maxPaysetHint = 20000

>>>>>>> fdf3a4c2
// VerifiedTxnCache captures the interface for a cache of previously
// verified transactions.  This is expected to match the transaction
// pool object.
type VerifiedTxnCache interface {
	Verified(txn transactions.SignedTxn, params verify.Params) bool
}

type roundCowBase struct {
	l ledgerForEvaluator

	// The round number of the previous block, for looking up prior state.
	rnd basics.Round

	// TxnCounter from previous block header.
	txnCount uint64

	// The current protocol consensus params.
	proto config.ConsensusParams
}

func (x *roundCowBase) getAssetCreator(assetIdx basics.AssetIndex) (basics.Address, error) {
	return x.l.GetAssetCreatorForRound(x.rnd, assetIdx)
}

func (x *roundCowBase) lookup(addr basics.Address) (basics.AccountData, error) {
	return x.l.LookupWithoutRewards(x.rnd, addr)
}

func (x *roundCowBase) isDup(firstValid, lastValid basics.Round, txid transactions.Txid, txl txlease) (bool, error) {
	return x.l.isDup(x.proto, x.rnd+1, firstValid, lastValid, txid, txl)
}

func (x *roundCowBase) txnCounter() uint64 {
	return x.txnCount
}

func (cs *roundCowState) GetAssetCreator(assetIdx basics.AssetIndex) (basics.Address, error) {
	return cs.getAssetCreator(assetIdx)
}

// wrappers for roundCowState to satisfy the (current) transactions.Balances interface
func (cs *roundCowState) Get(addr basics.Address, withPendingRewards bool) (basics.BalanceRecord, error) {
	acctdata, err := cs.lookup(addr)
	if err != nil {
		return basics.BalanceRecord{}, err
	}
	if withPendingRewards {
		acctdata = acctdata.WithUpdatedRewards(cs.proto, cs.rewardsLevel())
	}
	return basics.BalanceRecord{Addr: addr, AccountData: acctdata}, nil
}

func (cs *roundCowState) Put(record basics.BalanceRecord) error {
	olddata, err := cs.lookup(record.Addr)
	if err != nil {
		return err
	}
	cs.put(record.Addr, olddata, record.AccountData)
	return nil
}

func (cs *roundCowState) Move(from basics.Address, to basics.Address, amt basics.MicroAlgos, fromRewards *basics.MicroAlgos, toRewards *basics.MicroAlgos) error {
	rewardlvl := cs.rewardsLevel()

	fromBal, err := cs.lookup(from)
	if err != nil {
		return err
	}
	fromBalNew := fromBal.WithUpdatedRewards(cs.proto, rewardlvl)

	if fromRewards != nil {
		var ot basics.OverflowTracker
		newFromRewards := ot.AddA(*fromRewards, ot.SubA(fromBalNew.MicroAlgos, fromBal.MicroAlgos))
		if ot.Overflowed {
			return fmt.Errorf("overflowed tracking of fromRewards for account %v: %d + (%d - %d)", from, *fromRewards, fromBalNew.MicroAlgos, fromBal.MicroAlgos)
		}
		*fromRewards = newFromRewards
	}

	var overflowed bool
	fromBalNew.MicroAlgos, overflowed = basics.OSubA(fromBalNew.MicroAlgos, amt)
	if overflowed {
		return fmt.Errorf("overspend (account %v, data %+v, tried to spend %v)", from, fromBal, amt)
	}
	cs.put(from, fromBal, fromBalNew)

	toBal, err := cs.lookup(to)
	if err != nil {
		return err
	}
	toBalNew := toBal.WithUpdatedRewards(cs.proto, rewardlvl)

	if toRewards != nil {
		var ot basics.OverflowTracker
		newToRewards := ot.AddA(*toRewards, ot.SubA(toBalNew.MicroAlgos, toBal.MicroAlgos))
		if ot.Overflowed {
			return fmt.Errorf("overflowed tracking of toRewards for account %v: %d + (%d - %d)", to, *toRewards, toBalNew.MicroAlgos, toBal.MicroAlgos)
		}
		*toRewards = newToRewards
	}

	toBalNew.MicroAlgos, overflowed = basics.OAddA(toBalNew.MicroAlgos, amt)
	if overflowed {
		return fmt.Errorf("balance overflow (account %v, data %+v, was going to receive %v)", to, toBal, amt)
	}
	cs.put(to, toBal, toBalNew)

	return nil
}

func (cs *roundCowState) ConsensusParams() config.ConsensusParams {
	return cs.proto
}

// BlockEvaluator represents an in-progress evaluation of a block
// against the ledger.
type BlockEvaluator struct {
	state    *roundCowState
	validate bool
	generate bool

	prevHeader  bookkeeping.BlockHeader // cached
	proto       config.ConsensusParams
	genesisHash crypto.Digest

	block        bookkeeping.Block
	blockTxBytes int

	l ledgerForEvaluator
}

type ledgerForEvaluator interface {
	GenesisHash() crypto.Digest
	BlockHdr(basics.Round) (bookkeeping.BlockHeader, error)
	Lookup(basics.Round, basics.Address) (basics.AccountData, error)
	Totals(basics.Round) (AccountTotals, error)
	isDup(config.ConsensusParams, basics.Round, basics.Round, basics.Round, transactions.Txid, txlease) (bool, error)
	GetRoundTxIds(rnd basics.Round) (txMap map[transactions.Txid]bool)
	LookupWithoutRewards(basics.Round, basics.Address) (basics.AccountData, error)
	GetAssetCreatorForRound(basics.Round, basics.AssetIndex) (basics.Address, error)
}

// StartEvaluator creates a BlockEvaluator, given a ledger and a block header
<<<<<<< HEAD
// of the block that the caller is planning to evaluate.
func (l *Ledger) StartEvaluator(hdr bookkeeping.BlockHeader) (*BlockEvaluator, error) {
	return startEvaluator(l, hdr, true, true)
}

func startEvaluator(l ledgerForEvaluator, hdr bookkeeping.BlockHeader, validate bool, generate bool) (*BlockEvaluator, error) {
=======
// of the block that the caller is planning to evaluate. If the length of the
// payset being evaluated is known in advance, a paysetHint >= 0 can be
// passed, avoiding unnecessary payset slice growth.
func (l *Ledger) StartEvaluator(hdr bookkeeping.BlockHeader, paysetHint int) (*BlockEvaluator, error) {
	return startEvaluator(l, hdr, paysetHint, true, true)
}

func startEvaluator(l ledgerForEvaluator, hdr bookkeeping.BlockHeader, paysetHint int, validate bool, generate bool) (*BlockEvaluator, error) {
>>>>>>> fdf3a4c2
	proto, ok := config.Consensus[hdr.CurrentProtocol]
	if !ok {
		return nil, protocol.Error(hdr.CurrentProtocol)
	}

	base := &roundCowBase{
		l: l,
		// round that lookups come from is previous block.  We validate
		// the block at this round below, so underflow will be caught.
		// If we are not validating, we must have previously checked
		// an agreement.Certificate attesting that hdr is valid.
		rnd:   hdr.Round - 1,
		proto: proto,
	}

	eval := &BlockEvaluator{
		validate:    validate,
		generate:    generate,
		block:       bookkeeping.Block{BlockHeader: hdr},
		proto:       proto,
		genesisHash: l.GenesisHash(),
		l:           l,
<<<<<<< HEAD
=======
	}

	// Preallocate space for the payset so that we don't have to
	// dynamically grow a slice (if evaluating a whole block).
	if paysetHint > 0 {
		if paysetHint > maxPaysetHint {
			paysetHint = maxPaysetHint
		}
		eval.block.Payset = make([]transactions.SignedTxnInBlock, 0, paysetHint)
>>>>>>> fdf3a4c2
	}

	if hdr.Round > 0 {
		var err error
		eval.prevHeader, err = l.BlockHdr(base.rnd)
		if err != nil {
			return nil, fmt.Errorf("can't evaluate block %v without previous header: %v", hdr.Round, err)
		}

		base.txnCount = eval.prevHeader.TxnCounter
	}

	prevTotals, err := l.Totals(eval.prevHeader.Round)
	if err != nil {
		return nil, err
	}

	poolAddr := eval.prevHeader.RewardsPool
	incentivePoolData, err := l.Lookup(eval.prevHeader.Round, poolAddr)
	if err != nil {
		return nil, err
	}

	if generate {
		if eval.proto.SupportGenesisHash {
			eval.block.BlockHeader.GenesisHash = eval.genesisHash
		}
		eval.block.BlockHeader.RewardsState = eval.prevHeader.NextRewardsState(hdr.Round, proto, incentivePoolData.MicroAlgos, prevTotals.RewardUnits())
	}
	// set the eval state with the current header
	eval.state = makeRoundCowState(base, eval.block.BlockHeader)

	if validate {
		err := eval.block.BlockHeader.PreCheck(eval.prevHeader)
		if err != nil {
			return nil, err
		}

		// Check that the rewards rate, level and residue match expected values
		expectedRewardsState := eval.prevHeader.NextRewardsState(hdr.Round, proto, incentivePoolData.MicroAlgos, prevTotals.RewardUnits())
		if eval.block.RewardsState != expectedRewardsState {
			return nil, fmt.Errorf("bad rewards state: %+v != %+v", eval.block.RewardsState, expectedRewardsState)
		}

		// For backwards compatibility: introduce Genesis Hash value
		if eval.proto.SupportGenesisHash && eval.block.BlockHeader.GenesisHash != eval.genesisHash {
			return nil, fmt.Errorf("wrong genesis hash: %s != %s", eval.block.BlockHeader.GenesisHash, eval.genesisHash)
		}
	}

	// Withdraw rewards from the incentive pool
	var ot basics.OverflowTracker
	rewardsPerUnit := ot.Sub(eval.block.BlockHeader.RewardsLevel, eval.prevHeader.RewardsLevel)
	if ot.Overflowed {
		return nil, fmt.Errorf("overflowed subtracting rewards(%d, %d) levels for block %v", eval.block.BlockHeader.RewardsLevel, eval.prevHeader.RewardsLevel, hdr.Round)
	}

	poolOld, err := eval.state.Get(poolAddr, true)
	if err != nil {
		return nil, err
	}

	// hotfix for testnet stall 08/26/2019; move some algos from testnet bank to rewards pool to give it enough time until protocol upgrade occur.
	// hotfix for testnet stall 11/07/2019; the same bug again, account ran out before the protocol upgrade occurred.
	poolOld, err = eval.workaroundOverspentRewards(poolOld, hdr.Round)
	if err != nil {
		return nil, err
	}

	poolNew := poolOld
	poolNew.MicroAlgos = ot.SubA(poolOld.MicroAlgos, basics.MicroAlgos{Raw: ot.Mul(prevTotals.RewardUnits(), rewardsPerUnit)})
	if ot.Overflowed {
		return nil, fmt.Errorf("overflowed subtracting reward unit for block %v", hdr.Round)
	}

	err = eval.state.Put(poolNew)
	if err != nil {
		return nil, err
	}

	// ensure that we have at least MinBalance after withdrawing rewards
	ot.SubA(poolNew.MicroAlgos, basics.MicroAlgos{Raw: proto.MinBalance})
	if ot.Overflowed {
		// TODO this should never happen; should we panic here?
		return nil, fmt.Errorf("overflowed subtracting rewards for block %v", hdr.Round)
	}

	return eval, nil
}

// hotfix for testnet stall 08/26/2019; move some algos from testnet bank to rewards pool to give it enough time until protocol upgrade occur.
// hotfix for testnet stall 11/07/2019; do the same thing
func (eval *BlockEvaluator) workaroundOverspentRewards(rewardPoolBalance basics.BalanceRecord, headerRound basics.Round) (poolOld basics.BalanceRecord, err error) {
	// verify that we patch the correct round.
	if headerRound != 1499995 && headerRound != 2926564 {
		return rewardPoolBalance, nil
	}
	// verify that we're patching the correct genesis ( i.e. testnet )
	testnetGenesisHash, _ := crypto.DigestFromString("JBR3KGFEWPEE5SAQ6IWU6EEBZMHXD4CZU6WCBXWGF57XBZIJHIRA")
	if eval.genesisHash != testnetGenesisHash {
		return rewardPoolBalance, nil
	}

	// get the testnet bank ( dispenser ) account address.
	bankAddr, _ := basics.UnmarshalChecksumAddress("GD64YIY3TWGDMCNPP553DZPPR6LDUSFQOIJVFDPPXWEG3FVOJCCDBBHU5A")
	amount := basics.MicroAlgos{Raw: 20000000000}
	err = eval.state.Move(bankAddr, eval.prevHeader.RewardsPool, amount, nil, nil)
	if err != nil {
		err = fmt.Errorf("unable to move funds from testnet bank to incentive pool: %v", err)
		return
	}
	poolOld, err = eval.state.Get(eval.prevHeader.RewardsPool, true)

	return
}

// Round returns the round number of the block being evaluated by the BlockEvaluator.
func (eval *BlockEvaluator) Round() basics.Round {
	return eval.block.Round()
}

// ResetTxnBytes resets the number of bytes tracked by the BlockEvaluator to
// zero.  This is a specialized operation used by the transaction pool to
// simulate the effect of putting pending transactions in multiple blocks.
func (eval *BlockEvaluator) ResetTxnBytes() {
	eval.blockTxBytes = 0
}

// TestTransactionGroup performs basic duplicate detection and well-formedness checks
// on a transaction group, but does not actually add the transactions to the block
// evaluator, or modify the block evaluator state in any other visible way.
func (eval *BlockEvaluator) TestTransactionGroup(txgroup []transactions.SignedTxn) error {
	// Nothing to do if there are no transactions.
	if len(txgroup) == 0 {
		return nil
	}

	if len(txgroup) > eval.proto.MaxTxGroupSize {
		return fmt.Errorf("group size %d exceeds maximum %d", len(txgroup), eval.proto.MaxTxGroupSize)
	}

	cow := eval.state.child()

	var group transactions.TxGroup
	for gi, txn := range txgroup {
		err := eval.testTransaction(txn, cow)
		if err != nil {
			return err
		}

		// Make sure all transactions in group have the same group value
		if txn.Txn.Group != txgroup[0].Txn.Group {
			return fmt.Errorf("transactionGroup: inconsistent group values: %v != %v",
				txn.Txn.Group, txgroup[0].Txn.Group)
		}

		if !txn.Txn.Group.IsZero() {
			txWithoutGroup := txn.Txn
			txWithoutGroup.Group = crypto.Digest{}

			group.TxGroupHashes = append(group.TxGroupHashes, crypto.HashObj(txWithoutGroup))
		} else if len(txgroup) > 1 {
			return fmt.Errorf("transactionGroup: [%d] had zero Group but was submitted in a group of %d", gi, len(txgroup))
		}
	}

	// If we had a non-zero Group value, check that all group members are present.
	if group.TxGroupHashes != nil {
		if txgroup[0].Txn.Group != crypto.HashObj(group) {
			return fmt.Errorf("transactionGroup: incomplete group: %v != %v (%v)",
				txgroup[0].Txn.Group, crypto.HashObj(group), group)
		}
	}

	return nil
}

// testTransaction performs basic duplicate detection and well-formedness checks
// on a single transaction, but does not actually add the transaction to the block
// evaluator, or modify the block evaluator state in any other visible way.
func (eval *BlockEvaluator) testTransaction(txn transactions.SignedTxn, cow *roundCowState) error {
	// Transaction valid (not expired)?
	err := txn.Txn.Alive(eval.block)
	if err != nil {
		return err
	}

	// Well-formed on its own?
	spec := transactions.SpecialAddresses{
		FeeSink:     eval.block.BlockHeader.FeeSink,
		RewardsPool: eval.block.BlockHeader.RewardsPool,
	}
	err = txn.Txn.WellFormed(spec, eval.proto)
	if err != nil {
		return fmt.Errorf("transaction %v: malformed: %v", txn.ID(), err)
	}

	// Transaction already in the ledger?
	txid := txn.ID()
	dup, err := cow.isDup(txn.Txn.First(), txn.Txn.Last(), txid, txlease{sender: txn.Txn.Sender, lease: txn.Txn.Lease})
	if err != nil {
		return err
	}
	if dup {
		return TransactionInLedgerError{txn.ID()}
	}

	return nil
}

// Transaction tentatively adds a new transaction as part of this block evaluation.
// If the transaction cannot be added to the block without violating some constraints,
// an error is returned and the block evaluator state is unchanged.
func (eval *BlockEvaluator) Transaction(txn transactions.SignedTxn, ad transactions.ApplyData) error {
	return eval.transactionGroup([]transactions.SignedTxnWithAD{
		transactions.SignedTxnWithAD{
			SignedTxn: txn,
			ApplyData: ad,
		},
	})
}

// TransactionGroup tentatively adds a new transaction group as part of this block evaluation.
// If the transaction group cannot be added to the block without violating some constraints,
// an error is returned and the block evaluator state is unchanged.
func (eval *BlockEvaluator) TransactionGroup(txads []transactions.SignedTxnWithAD) error {
	return eval.transactionGroup(txads)
}

// transactionGroup tentatively executes a group of transactions as part of this block evaluation.
// If the transaction group cannot be added to the block without violating some constraints,
// an error is returned and the block evaluator state is unchanged.
func (eval *BlockEvaluator) transactionGroup(txgroup []transactions.SignedTxnWithAD) error {
	// Nothing to do if there are no transactions.
	if len(txgroup) == 0 {
		return nil
	}

	if len(txgroup) > eval.proto.MaxTxGroupSize {
		return fmt.Errorf("group size %d exceeds maximum %d", len(txgroup), eval.proto.MaxTxGroupSize)
	}

	var txibs []transactions.SignedTxnInBlock
	var group transactions.TxGroup
	var groupTxBytes int

	cow := eval.state.child()

	for gi, txad := range txgroup {
		var txib transactions.SignedTxnInBlock

		err := eval.transaction(txad.SignedTxn, txad.ApplyData, cow, &txib)
		if err != nil {
			return err
		}

		txibs = append(txibs, txib)

		if eval.validate {
			groupTxBytes += len(protocol.Encode(&txib))
			if eval.blockTxBytes+groupTxBytes > eval.proto.MaxTxnBytesPerBlock {
				return ErrNoSpace
			}
		}

		// Make sure all transactions in group have the same group value
		if txad.SignedTxn.Txn.Group != txgroup[0].SignedTxn.Txn.Group {
			return fmt.Errorf("transactionGroup: inconsistent group values: %v != %v",
				txad.SignedTxn.Txn.Group, txgroup[0].SignedTxn.Txn.Group)
		}

		if !txad.SignedTxn.Txn.Group.IsZero() {
			txWithoutGroup := txad.SignedTxn.Txn
			txWithoutGroup.Group = crypto.Digest{}

			group.TxGroupHashes = append(group.TxGroupHashes, crypto.HashObj(txWithoutGroup))
		} else if len(txgroup) > 1 {
			return fmt.Errorf("transactionGroup: [%d] had zero Group but was submitted in a group of %d", gi, len(txgroup))
		}
	}

	// If we had a non-zero Group value, check that all group members are present.
	if group.TxGroupHashes != nil {
		if txgroup[0].SignedTxn.Txn.Group != crypto.HashObj(group) {
			return fmt.Errorf("transactionGroup: incomplete group: %v != %v (%v)",
				txgroup[0].SignedTxn.Txn.Group, crypto.HashObj(group), group)
		}
	}

	eval.block.Payset = append(eval.block.Payset, txibs...)
	eval.blockTxBytes += groupTxBytes
	cow.commitToParent()

	return nil
}

// transaction tentatively executes a new transaction as part of this block evaluation.
// If the transaction cannot be added to the block without violating some constraints,
// an error is returned and the block evaluator state is unchanged.
func (eval *BlockEvaluator) transaction(txn transactions.SignedTxn, ad transactions.ApplyData, cow *roundCowState, txib *transactions.SignedTxnInBlock) error {
	var err error

<<<<<<< HEAD
=======
	// Only compute the TxID once
	txid := txn.ID()

>>>>>>> fdf3a4c2
	if eval.validate {
		err = txn.Txn.Alive(eval.block)
		if err != nil {
			return err
		}

		// Transaction already in the ledger?
		dup, err := cow.isDup(txn.Txn.First(), txn.Txn.Last(), txid, txlease{sender: txn.Txn.Sender, lease: txn.Txn.Lease})
		if err != nil {
			return err
		}
		if dup {
			return TransactionInLedgerError{txid}
		}
	}

<<<<<<< HEAD
	spec := transactions.SpecialAddresses{
		FeeSink:     eval.block.BlockHeader.FeeSink,
		RewardsPool: eval.block.BlockHeader.RewardsPool,
=======
		// Does the address that authorized the transaction actually match whatever address the sender has rekeyed to?
		// i.e., the sig/lsig/msig was checked against the txn.Authorizer() address, but does this match the sender's balrecord.AuthAddr?
		acctdata, err := cow.lookup(txn.Txn.Sender)
		if err != nil {
			return err
		}
		correctAuthorizer := acctdata.AuthAddr
		if (correctAuthorizer == basics.Address{}) {
			correctAuthorizer = txn.Txn.Sender
		}
		if txn.Authorizer() != correctAuthorizer {
			return fmt.Errorf("transaction %v: should have been authorized by %v but was actually authorized by %v", txn.ID(), correctAuthorizer, txn.Authorizer())
		}
>>>>>>> fdf3a4c2
	}

	spec := transactions.SpecialAddresses{
		FeeSink:     eval.block.BlockHeader.FeeSink,
		RewardsPool: eval.block.BlockHeader.RewardsPool,
	}

	// Apply the transaction, updating the cow balances
	applyData, err := txn.Txn.Apply(cow, spec, cow.txnCounter())
	if err != nil {
		return fmt.Errorf("transaction %v: %v", txid, err)
	}

	// Validate applyData if we are validating an existing block.
	// If we are validating and generating, we have no ApplyData yet.
	if eval.validate && !eval.generate {
		if eval.proto.ApplyData {
			if ad != applyData {
				return fmt.Errorf("transaction %v: applyData mismatch: %v != %v", txid, ad, applyData)
			}
		} else {
			if ad != (transactions.ApplyData{}) {
				return fmt.Errorf("transaction %v: applyData not supported", txid)
			}
		}
	}

	// Check if the transaction fits in the block, now that we can encode it.
	*txib, err = eval.block.EncodeSignedTxn(txn, applyData)
	if err != nil {
		return err
	}

	// Check if any affected accounts dipped below MinBalance (unless they are
	// completely zero, which means the account will be deleted.)
	rewardlvl := cow.rewardsLevel()
	for _, addr := range cow.modifiedAccounts() {
		// Skip FeeSink and RewardsPool MinBalance checks here.
		// There's only two accounts, so space isn't an issue, and we don't
		// expect them to have low balances, but if they do, it may cause
		// surprises for every transaction.
		if addr == spec.FeeSink || addr == spec.RewardsPool {
			continue
		}

		data, err := cow.lookup(addr)
		if err != nil {
			return err
		}

		// It's always OK to have the account move to an empty state,
		// because the accounts DB can delete it.  Otherwise, we will
		// enforce MinBalance.
		if data.IsZero() {
			continue
		}

		dataNew := data.WithUpdatedRewards(eval.proto, rewardlvl)
		effectiveMinBalance := basics.MulSaturate(eval.proto.MinBalance, uint64(1+len(dataNew.Assets)))
		if dataNew.MicroAlgos.Raw < effectiveMinBalance {
			return fmt.Errorf("transaction %v: account %v balance %d below min %d (%d assets)",
				txid, addr, dataNew.MicroAlgos.Raw, effectiveMinBalance, len(dataNew.Assets))
		}
	}

	// Remember this txn
	cow.addTx(txn.Txn, txid)

	return nil
}

// Call "endOfBlock" after all the block's rewards and transactions are processed. Applies any deferred balance updates.
func (eval *BlockEvaluator) endOfBlock() error {
	if eval.generate {
		eval.block.TxnRoot = eval.block.Payset.Commit(eval.proto.PaysetCommitFlat)
		if eval.proto.TxnCounter {
			eval.block.TxnCounter = eval.state.txnCounter()
		} else {
			eval.block.TxnCounter = 0
		}
	}

	return nil
}

// FinalValidation does the validation that must happen after the block is built and all state updates are computed
func (eval *BlockEvaluator) finalValidation() error {
	if eval.validate {
		// check commitments
		txnRoot := eval.block.Payset.Commit(eval.proto.PaysetCommitFlat)
		if txnRoot != eval.block.TxnRoot {
			return fmt.Errorf("txn root wrong: %v != %v", txnRoot, eval.block.TxnRoot)
		}

		var expectedTxnCount uint64
		if eval.proto.TxnCounter {
			expectedTxnCount = eval.state.txnCounter()
		}
		if eval.block.TxnCounter != expectedTxnCount {
			return fmt.Errorf("txn count wrong: %d != %d", eval.block.TxnCounter, expectedTxnCount)
		}
	}

	return nil
}

// GenerateBlock produces a complete block from the BlockEvaluator.  This is
// used during proposal to get an actual block that will be proposed, after
// feeding in tentative transactions into this block evaluator.
func (eval *BlockEvaluator) GenerateBlock() (*ValidatedBlock, error) {
	if !eval.generate {
		logging.Base().Panicf("GenerateBlock() called but generate is false")
	}

	err := eval.endOfBlock()
	if err != nil {
		return nil, err
	}

	err = eval.finalValidation()
	if err != nil {
		return nil, err
	}

	vb := ValidatedBlock{
		blk:   eval.block,
		delta: eval.state.mods,
	}
	return &vb, nil
}

type evalTxValidator struct {
	txcache          VerifiedTxnCache
	block            bookkeeping.Block
	proto            config.ConsensusParams
	verificationPool execpool.BacklogPool

	ctx      context.Context
	cf       context.CancelFunc
	txgroups chan []transactions.SignedTxnWithAD
	done     chan error
}

func (validator *evalTxValidator) run() {
	for txgroup := range validator.txgroups {
		select {
		case <-validator.ctx.Done():
			validator.done <- validator.ctx.Err()
			validator.cf()
			close(validator.done)
			return
		default:
		}
		groupNoAD := make([]transactions.SignedTxn, len(txgroup))
		for i := range txgroup {
			groupNoAD[i] = txgroup[i].SignedTxn
		}
		ctxs := verify.PrepareContexts(groupNoAD, validator.block.BlockHeader)

		for gi, tx := range txgroup {
			err := validateTransaction(tx.SignedTxn, validator.block, validator.proto, validator.txcache, ctxs[gi], validator.verificationPool)
			if err != nil {
				validator.done <- err
				validator.cf()
				close(validator.done)
				return
			}
		}
	}
	close(validator.done)
}

func validateTransaction(txn transactions.SignedTxn, block bookkeeping.Block, proto config.ConsensusParams, txcache VerifiedTxnCache, ctx verify.Context, verificationPool execpool.BacklogPool) error {
	// Transaction valid (not expired)?
	err := txn.Txn.Alive(block)
	if err != nil {
		return err
<<<<<<< HEAD
=======
	}

	if txcache == nil || !txcache.Verified(txn, ctx.Params) {
		err = verify.TxnPool(&txn, ctx, verificationPool)
		if err != nil {
			return fmt.Errorf("transaction %v: failed to verify: %v", txn.ID(), err)
		}
>>>>>>> fdf3a4c2
	}
	return nil
}

<<<<<<< HEAD
	if txcache == nil || !txcache.Verified(txn, ctx.Params) {
		err = verify.TxnPool(&txn, ctx, verificationPool)
		if err != nil {
			return fmt.Errorf("transaction %v: failed to verify: %v", txn.ID(), err)
		}
	}
	return nil
}

=======
>>>>>>> fdf3a4c2
// used by Ledger.Validate() Ledger.AddBlock() Ledger.trackerEvalVerified()(accountUpdates.loadFromDisk())
//
// Validate: eval(ctx, blk, true, txcache, executionPool)
// AddBlock: eval(context.Background(), blk, false, nil, nil)
// tracker:  eval(context.Background(), blk, false, nil, nil)
func (l *Ledger) eval(ctx context.Context, blk bookkeeping.Block, validate bool, txcache VerifiedTxnCache, executionPool execpool.BacklogPool) (StateDelta, error) {
<<<<<<< HEAD
	eval, err := startEvaluator(l, blk.BlockHeader, validate, false)
=======
	eval, err := startEvaluator(l, blk.BlockHeader, len(blk.Payset), validate, false)
>>>>>>> fdf3a4c2
	if err != nil {
		return StateDelta{}, err
	}

	// Next, transactions
	paysetgroups, err := blk.DecodePaysetGroups()
	if err != nil {
		return StateDelta{}, err
	}

	var txvalidator evalTxValidator
	ctx, cf := context.WithCancel(ctx)
	defer cf()
	if validate {
		proto, ok := config.Consensus[blk.CurrentProtocol]
		if !ok {
			return StateDelta{}, protocol.Error(blk.CurrentProtocol)
		}
		txvalidator.txcache = txcache
		txvalidator.block = blk
		txvalidator.proto = proto
		txvalidator.verificationPool = executionPool

		txvalidator.ctx = ctx
		txvalidator.cf = cf
		txvalidator.txgroups = make(chan []transactions.SignedTxnWithAD, len(paysetgroups))
		txvalidator.done = make(chan error, 1)
		go txvalidator.run()
	}

	for _, txgroup := range paysetgroups {
		select {
		case <-ctx.Done():
			select {
			case err := <-txvalidator.done:
				return StateDelta{}, err
			default:
			}
			return StateDelta{}, ctx.Err()
		default:
		}

		if validate {
			txvalidator.txgroups <- txgroup
		}
		err = eval.TransactionGroup(txgroup)
		if err != nil {
			return StateDelta{}, err
		}
	}

	// Finally, procees any pending end-of-block state changes
	err = eval.endOfBlock()
	if err != nil {
		return StateDelta{}, err
	}

	// If validating, do final block checks that depend on our new state
	if validate {
		close(txvalidator.txgroups)
		err, gotErr := <-txvalidator.done
		if gotErr && err != nil {
			return StateDelta{}, err
		}
		err = eval.finalValidation()
		if err != nil {
			return StateDelta{}, err
		}
	}

	return eval.state.mods, nil
}

// Validate uses the ledger to validate block blk as a candidate next block.
// It returns an error if blk is not the expected next block, or if blk is
// not a valid block (e.g., it has duplicate transactions, overspends some
// account, etc).
func (l *Ledger) Validate(ctx context.Context, blk bookkeeping.Block, txcache VerifiedTxnCache, executionPool execpool.BacklogPool) (*ValidatedBlock, error) {
	delta, err := l.eval(ctx, blk, true, txcache, executionPool)
	if err != nil {
		return nil, err
	}

	vb := ValidatedBlock{
		blk:   blk,
		delta: delta,
	}
	return &vb, nil
}

// ValidatedBlock represents the result of a block validation.  It can
// be used to efficiently add the block to the ledger, without repeating
// the work of applying the block's changes to the ledger state.
type ValidatedBlock struct {
	blk   bookkeeping.Block
	delta StateDelta
}

// Block returns the underlying Block for a ValidatedBlock.
func (vb ValidatedBlock) Block() bookkeeping.Block {
	return vb.blk
}

// WithSeed returns a copy of the ValidatedBlock with a modified seed.
func (vb ValidatedBlock) WithSeed(s committee.Seed) ValidatedBlock {
	newblock := vb.blk
	newblock.BlockHeader.Seed = s

	return ValidatedBlock{
		blk:   newblock,
		delta: vb.delta,
	}
}<|MERGE_RESOLUTION|>--- conflicted
+++ resolved
@@ -36,14 +36,11 @@
 // ErrNoSpace indicates insufficient space for transaction in block
 var ErrNoSpace = errors.New("block does not have space for transaction")
 
-<<<<<<< HEAD
-=======
 // maxPaysetHint makes sure that we don't allocate too much memory up front
 // in the block evaluator, since there cannot reasonably be more than this
 // many transactions in a block.
 const maxPaysetHint = 20000
 
->>>>>>> fdf3a4c2
 // VerifiedTxnCache captures the interface for a cache of previously
 // verified transactions.  This is expected to match the transaction
 // pool object.
@@ -187,14 +184,6 @@
 }
 
 // StartEvaluator creates a BlockEvaluator, given a ledger and a block header
-<<<<<<< HEAD
-// of the block that the caller is planning to evaluate.
-func (l *Ledger) StartEvaluator(hdr bookkeeping.BlockHeader) (*BlockEvaluator, error) {
-	return startEvaluator(l, hdr, true, true)
-}
-
-func startEvaluator(l ledgerForEvaluator, hdr bookkeeping.BlockHeader, validate bool, generate bool) (*BlockEvaluator, error) {
-=======
 // of the block that the caller is planning to evaluate. If the length of the
 // payset being evaluated is known in advance, a paysetHint >= 0 can be
 // passed, avoiding unnecessary payset slice growth.
@@ -203,7 +192,6 @@
 }
 
 func startEvaluator(l ledgerForEvaluator, hdr bookkeeping.BlockHeader, paysetHint int, validate bool, generate bool) (*BlockEvaluator, error) {
->>>>>>> fdf3a4c2
 	proto, ok := config.Consensus[hdr.CurrentProtocol]
 	if !ok {
 		return nil, protocol.Error(hdr.CurrentProtocol)
@@ -226,8 +214,6 @@
 		proto:       proto,
 		genesisHash: l.GenesisHash(),
 		l:           l,
-<<<<<<< HEAD
-=======
 	}
 
 	// Preallocate space for the payset so that we don't have to
@@ -237,7 +223,6 @@
 			paysetHint = maxPaysetHint
 		}
 		eval.block.Payset = make([]transactions.SignedTxnInBlock, 0, paysetHint)
->>>>>>> fdf3a4c2
 	}
 
 	if hdr.Round > 0 {
@@ -540,12 +525,9 @@
 func (eval *BlockEvaluator) transaction(txn transactions.SignedTxn, ad transactions.ApplyData, cow *roundCowState, txib *transactions.SignedTxnInBlock) error {
 	var err error
 
-<<<<<<< HEAD
-=======
 	// Only compute the TxID once
 	txid := txn.ID()
 
->>>>>>> fdf3a4c2
 	if eval.validate {
 		err = txn.Txn.Alive(eval.block)
 		if err != nil {
@@ -562,11 +544,6 @@
 		}
 	}
 
-<<<<<<< HEAD
-	spec := transactions.SpecialAddresses{
-		FeeSink:     eval.block.BlockHeader.FeeSink,
-		RewardsPool: eval.block.BlockHeader.RewardsPool,
-=======
 		// Does the address that authorized the transaction actually match whatever address the sender has rekeyed to?
 		// i.e., the sig/lsig/msig was checked against the txn.Authorizer() address, but does this match the sender's balrecord.AuthAddr?
 		acctdata, err := cow.lookup(txn.Txn.Sender)
@@ -580,7 +557,6 @@
 		if txn.Authorizer() != correctAuthorizer {
 			return fmt.Errorf("transaction %v: should have been authorized by %v but was actually authorized by %v", txn.ID(), correctAuthorizer, txn.Authorizer())
 		}
->>>>>>> fdf3a4c2
 	}
 
 	spec := transactions.SpecialAddresses{
@@ -758,8 +734,6 @@
 	err := txn.Txn.Alive(block)
 	if err != nil {
 		return err
-<<<<<<< HEAD
-=======
 	}
 
 	if txcache == nil || !txcache.Verified(txn, ctx.Params) {
@@ -767,34 +741,17 @@
 		if err != nil {
 			return fmt.Errorf("transaction %v: failed to verify: %v", txn.ID(), err)
 		}
->>>>>>> fdf3a4c2
 	}
 	return nil
 }
 
-<<<<<<< HEAD
-	if txcache == nil || !txcache.Verified(txn, ctx.Params) {
-		err = verify.TxnPool(&txn, ctx, verificationPool)
-		if err != nil {
-			return fmt.Errorf("transaction %v: failed to verify: %v", txn.ID(), err)
-		}
-	}
-	return nil
-}
-
-=======
->>>>>>> fdf3a4c2
 // used by Ledger.Validate() Ledger.AddBlock() Ledger.trackerEvalVerified()(accountUpdates.loadFromDisk())
 //
 // Validate: eval(ctx, blk, true, txcache, executionPool)
 // AddBlock: eval(context.Background(), blk, false, nil, nil)
 // tracker:  eval(context.Background(), blk, false, nil, nil)
 func (l *Ledger) eval(ctx context.Context, blk bookkeeping.Block, validate bool, txcache VerifiedTxnCache, executionPool execpool.BacklogPool) (StateDelta, error) {
-<<<<<<< HEAD
-	eval, err := startEvaluator(l, blk.BlockHeader, validate, false)
-=======
 	eval, err := startEvaluator(l, blk.BlockHeader, len(blk.Payset), validate, false)
->>>>>>> fdf3a4c2
 	if err != nil {
 		return StateDelta{}, err
 	}
