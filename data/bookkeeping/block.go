// Copyright (C) 2019-2020 Algorand, Inc.
// This file is part of go-algorand
//
// go-algorand is free software: you can redistribute it and/or modify
// it under the terms of the GNU Affero General Public License as
// published by the Free Software Foundation, either version 3 of the
// License, or (at your option) any later version.
//
// go-algorand is distributed in the hope that it will be useful,
// but WITHOUT ANY WARRANTY; without even the implied warranty of
// MERCHANTABILITY or FITNESS FOR A PARTICULAR PURPOSE.  See the
// GNU Affero General Public License for more details.
//
// You should have received a copy of the GNU Affero General Public License
// along with go-algorand.  If not, see <https://www.gnu.org/licenses/>.

package bookkeeping

import (
	"fmt"
	"time"

	"github.com/algorand/go-algorand/config"
	"github.com/algorand/go-algorand/crypto"
	"github.com/algorand/go-algorand/data/basics"
	"github.com/algorand/go-algorand/data/committee"
	"github.com/algorand/go-algorand/data/transactions"
	"github.com/algorand/go-algorand/logging"
	"github.com/algorand/go-algorand/protocol"
)

type (
	// BlockHash represents the hash of a block
	BlockHash crypto.Digest

	// A BlockHeader represents the metadata and commitments to the state of a Block.
	// The Algorand Ledger may be defined minimally as a cryptographically authenticated series of BlockHeader objects.
	BlockHeader struct {
		_struct struct{} `codec:",omitempty,omitemptyarray"`

		Round basics.Round `codec:"rnd"`

		// The hash of the previous block
		Branch BlockHash `codec:"prev"`

		// Sortition seed
		Seed committee.Seed `codec:"seed"`

		// TxnRoot authenticates the set of transactions appearing in the block.
		// More specifically, it's the root of a merkle tree whose leaves are the block's Txids.
		// Note that the TxnRoot does not authenticate the signatures on the transactions, only the transactions themselves.
		// Two blocks with the same transactions but with different signatures will have the same TxnRoot.
		TxnRoot crypto.Digest `codec:"txn"`

		// TimeStamp in seconds since epoch
		TimeStamp int64 `codec:"ts"`

		// Genesis ID to which this block belongs.
		GenesisID string `codec:"gen"`

		// Genesis hash to which this block belongs.
		GenesisHash crypto.Digest `codec:"gh"`

		// Rewards.
		//
		// When a block is applied, some amount of rewards are accrued to
		// every account with AccountData.Status=/=NotParticipating.  The
		// amount is (thisBlock.RewardsLevel-prevBlock.RewardsLevel) of
		// MicroAlgos for every whole config.Protocol.RewardUnit of MicroAlgos in
		// that account's AccountData.MicroAlgos.
		//
		// Rewards are not compounded (i.e., not added to AccountData.MicroAlgos)
		// until some other transaction is executed on that account.
		//
		// Not compounding rewards allows us to precisely know how many algos
		// of rewards will be distributed without having to examine every
		// account to determine if it should get one more algo of rewards
		// because compounding formed another whole config.Protocol.RewardUnit
		// of algos.
		RewardsState

		// Consensus protocol versioning.
		//
		// Each block is associated with a version of the consensus protocol,
		// stored under UpgradeState.CurrentProtocol.  The protocol version
		// for a block can be determined without having to first decode the
		// block and its CurrentProtocol field, and this field is present for
		// convenience and explicitness.  Block.Valid() checks that this field
		// correctly matches the expected protocol version.
		//
		// Each block is associated with at most one active upgrade proposal
		// (a new version of the protocol).  An upgrade proposal can be made
		// by a block proposer, as long as no other upgrade proposal is active.
		// The upgrade proposal lasts for many rounds (UpgradeVoteRounds), and
		// in each round, that round's block proposer votes to support (or not)
		// the proposed upgrade.
		//
		// If enough votes are collected, the proposal is approved, and will
		// definitely take effect.  The proposal lingers for some number of
		// rounds to give clients a chance to notify users about an approved
		// upgrade, if the client doesn't support it, so the user has a chance
		// to download updated client software.
		//
		// Block proposers influence this upgrade machinery through two fields
		// in UpgradeVote: UpgradePropose, which proposes an upgrade to a new
		// protocol, and UpgradeApprove, which signals approval of the current
		// proposal.
		//
		// Once a block proposer determines its UpgradeVote, then UpdateState
		// is updated deterministically based on the previous UpdateState and
		// the new block's UpgradeVote.
		UpgradeState
		UpgradeVote

		// TxnCounter counts the number of transactions committed in the
		// ledger, from the time at which support for this feature was
		// introduced.
		//
		// Specifically, TxnCounter is the number of the next transaction
		// that will be committed after this block.  It is 0 when no
		// transactions have ever been committed (since TxnCounter
		// started being supported).
		TxnCounter uint64 `codec:"tc"`
	}

	// RewardsState represents the global parameters controlling the rate
	// at which accounts accrue rewards.
	RewardsState struct {
		_struct struct{} `codec:",omitempty,omitemptyarray"`

		// The FeeSink accepts transaction fees. It can only spend to
		// the incentive pool.
		FeeSink basics.Address `codec:"fees"`

		// The RewardsPool accepts periodic injections from the
		// FeeSink and continually redistributes them to adresses as
		// rewards.
		RewardsPool basics.Address `codec:"rwd"`

		// RewardsLevel specifies how many rewards, in MicroAlgos,
		// have been distributed to each config.Protocol.RewardUnit
		// of MicroAlgos since genesis.
		RewardsLevel uint64 `codec:"earn"`

		// The number of new MicroAlgos added to the participation stake from rewards at the next round.
		RewardsRate uint64 `codec:"rate"`

		// The number of leftover MicroAlgos after the distribution of RewardsRate/rewardUnits
		// MicroAlgos for every reward unit in the next round.
		RewardsResidue uint64 `codec:"frac"`

		// The round at which the RewardsRate will be recalculated.
		RewardsRecalculationRound basics.Round `codec:"rwcalr"`
	}

	// UpgradeVote represents the vote of the block proposer with
	// respect to protocol upgrades.
	UpgradeVote struct {
		_struct struct{} `codec:",omitempty,omitemptyarray"`

		// UpgradePropose indicates a proposed upgrade
		UpgradePropose protocol.ConsensusVersion `codec:"upgradeprop"`

		// UpgradeDelay indicates the time between acceptance and execution
		UpgradeDelay basics.Round `codec:"upgradedelay"`

		// UpgradeApprove indicates a yes vote for the current proposal
		UpgradeApprove bool `codec:"upgradeyes"`
	}

	// UpgradeState tracks the protocol upgrade state machine.  It is,
	// strictly speaking, computable from the history of all UpgradeVotes
	// but we keep it in the block for explicitness and convenience
	// (instead of materializing it separately, like balances).
	//msgp:ignore UpgradeState
	UpgradeState struct {
		CurrentProtocol        protocol.ConsensusVersion `codec:"proto"`
		NextProtocol           protocol.ConsensusVersion `codec:"nextproto"`
		NextProtocolApprovals  uint64                    `codec:"nextyes"`
		NextProtocolVoteBefore basics.Round              `codec:"nextbefore"`
		NextProtocolSwitchOn   basics.Round              `codec:"nextswitch"`
	}

	// A Block contains the Payset and metadata corresponding to a given Round.
	Block struct {
		BlockHeader
		Payset transactions.Payset `codec:"txns"`
	}
)

// Hash returns the hash of a block header.
// The hash of a block is the hash of its header.
func (bh BlockHeader) Hash() BlockHash {
	return BlockHash(crypto.HashObj(bh))
}

// ToBeHashed implements the crypto.Hashable interface
func (bh BlockHeader) ToBeHashed() (protocol.HashID, []byte) {
	return protocol.BlockHeader, protocol.Encode(&bh)
}

// Digest returns a cryptographic digest summarizing the Block.
func (block Block) Digest() crypto.Digest {
	return crypto.Digest(block.BlockHeader.Hash())
}

// Round returns the Round for which the Block is relevant
func (block Block) Round() basics.Round {
	return block.BlockHeader.Round
}

// ConsensusProtocol returns the consensus protocol params for a block
func (block Block) ConsensusProtocol() config.ConsensusParams {
	return config.Consensus[block.BlockHeader.CurrentProtocol]
}

// GenesisID returns the genesis ID from the block header
func (block Block) GenesisID() string {
	return block.BlockHeader.GenesisID
}

// GenesisHash returns the genesis hash from the block header
func (block Block) GenesisHash() crypto.Digest {
	return block.BlockHeader.GenesisHash
}

// WithSeed returns a copy of the Block with the seed set to s.
func (block Block) WithSeed(s committee.Seed) Block {
	c := block
	c.BlockHeader.Seed = s
	return c
}

// Seed returns the Block's random seed.
func (block *Block) Seed() committee.Seed {
	return block.BlockHeader.Seed
}

// NextRewardsState computes the RewardsState of the subsequent round
// given the subsequent consensus parameters, along with the incentive pool
// balance and the total reward units in the system as of the current round.
func (s RewardsState) NextRewardsState(nextRound basics.Round, nextProto config.ConsensusParams, incentivePoolBalance basics.MicroAlgos, totalRewardUnits uint64) (res RewardsState) {
	res = s

	if nextRound == s.RewardsRecalculationRound {
		maxSpentOver := nextProto.MinBalance
		overflowed := false

		if nextProto.PendingResidueRewards {
			maxSpentOver, overflowed = basics.OAdd(maxSpentOver, s.RewardsResidue)
			if overflowed {
				logging.Base().Errorf("overflowed when trying to accumulate MinBalance(%d) and RewardsResidue(%d) for round %d (state %+v)", nextProto.MinBalance, s.RewardsResidue, nextRound, s)
				// this should never happen, but if it does, adjust the maxSpentOver so that we will have no rewards.
				maxSpentOver = incentivePoolBalance.Raw
			}
		}

		// it is time to refresh the rewards rate
		newRate, overflowed := basics.OSub(incentivePoolBalance.Raw, maxSpentOver)
		if overflowed {
			logging.Base().Errorf("overflowed when trying to refresh RewardsRate for round %v (state %+v)", nextRound, s)
			newRate = 0
		}

		res.RewardsRate = newRate / nextProto.RewardsRateRefreshInterval
		res.RewardsRecalculationRound = nextRound + basics.Round(nextProto.RewardsRateRefreshInterval)
	}

	if totalRewardUnits == 0 {
		// there are no reward units, so keep the previous rewards level
		return
	}

	var ot basics.OverflowTracker
	rewardsWithResidue := ot.Add(s.RewardsRate, s.RewardsResidue)
	nextRewardLevel := ot.Add(s.RewardsLevel, rewardsWithResidue/totalRewardUnits)
	nextResidue := rewardsWithResidue % totalRewardUnits

	if ot.Overflowed {
		logging.Base().Errorf("could not compute next reward level (current level %v, adding %v MicroAlgos in total, number of reward units %v) using old level",
			s.RewardsLevel, s.RewardsRate, totalRewardUnits)
		return
	}

	res.RewardsLevel = nextRewardLevel
	res.RewardsResidue = nextResidue

	return
}

// applyUpgradeVote determines the UpgradeState for a block at round r,
// given the previous block's UpgradeState "s" and this block's UpgradeVote.
//
// This function returns an error if the input is not valid in prevState: that
// is, if UpgradePropose shows up when there is already an active proposal, or
// if UpgradeApprove shows up if there is no active proposal being voted on.
func (s UpgradeState) applyUpgradeVote(r basics.Round, vote UpgradeVote) (res UpgradeState, err error) {
	// Locate the config parameters for current protocol
	params, ok := config.Consensus[s.CurrentProtocol]
	if !ok {
		err = fmt.Errorf("applyUpgradeVote: unsupported protocol %v", s.CurrentProtocol)
		return
	}

	// Apply proposal of upgrade to new protocol
	if vote.UpgradePropose != "" {
		if s.NextProtocol != "" {
			err = fmt.Errorf("applyUpgradeVote: new proposal during existing proposal")
			return
		}

		if len(vote.UpgradePropose) > params.MaxVersionStringLen {
			err = fmt.Errorf("applyUpgradeVote: proposed protocol version %s too long", vote.UpgradePropose)
			return
		}

		upgradeDelay := uint64(vote.UpgradeDelay)
		if upgradeDelay > params.MaxUpgradeWaitRounds || upgradeDelay < params.MinUpgradeWaitRounds {
<<<<<<< HEAD
			err = fmt.Errorf("applyUpgradeVote: proposed upgrade wait rounds %d out of permissible range", upgradeDelay)
=======
			err = fmt.Errorf("applyUpgradeVote: proposed upgrade wait rounds %d out of permissible range [%d, %d]", upgradeDelay, params.MinUpgradeWaitRounds, params.MaxUpgradeWaitRounds)
>>>>>>> 5df2b13a
			return
		}

		if upgradeDelay == 0 {
			upgradeDelay = params.DefaultUpgradeWaitRounds
		}

		s.NextProtocol = vote.UpgradePropose
		s.NextProtocolApprovals = 0
		s.NextProtocolVoteBefore = r + basics.Round(params.UpgradeVoteRounds)
		s.NextProtocolSwitchOn = r + basics.Round(params.UpgradeVoteRounds) + basics.Round(upgradeDelay)
	} else {
		if vote.UpgradeDelay != 0 {
			err = fmt.Errorf("applyUpgradeVote: upgrade delay %d nonzero when not proposing", vote.UpgradeDelay)
			return
		}
	}

	// Apply approval of existing protocol upgrade
	if vote.UpgradeApprove {
		if s.NextProtocol == "" {
			err = fmt.Errorf("applyUpgradeVote: approval without an active proposal")
			return
		}

		if r >= s.NextProtocolVoteBefore {
			err = fmt.Errorf("applyUpgradeVote: approval after vote deadline")
			return
		}

		s.NextProtocolApprovals++
	}

	// Clear out failed proposal
	if r == s.NextProtocolVoteBefore && s.NextProtocolApprovals < params.UpgradeThreshold {
		s.NextProtocol = ""
		s.NextProtocolApprovals = 0
		s.NextProtocolVoteBefore = basics.Round(0)
		s.NextProtocolSwitchOn = basics.Round(0)
	}

	// Switch over to new approved protocol
	if r == s.NextProtocolSwitchOn {
		s.CurrentProtocol = s.NextProtocol
		s.NextProtocol = ""
		s.NextProtocolApprovals = 0
		s.NextProtocolVoteBefore = basics.Round(0)
		s.NextProtocolSwitchOn = basics.Round(0)
	}

	res = s
	return
}

// ProcessUpgradeParams determines our upgrade vote, applies it, and returns
// the generated UpgradeVote and the new UpgradeState
func ProcessUpgradeParams(prev BlockHeader) (uv UpgradeVote, us UpgradeState, err error) {
	// Find parameters for current protocol; panic if not supported
	prevParams, ok := config.Consensus[prev.CurrentProtocol]
	if !ok {
		err = fmt.Errorf("previous protocol %v not supported", prev.CurrentProtocol)
		return
	}

	// Decide on the votes for protocol upgrades
	upgradeVote := UpgradeVote{}

	// If there is no upgrade proposal, see if we can make one
	if prev.NextProtocol == "" {
		for k, v := range prevParams.ApprovedUpgrades {
			upgradeVote.UpgradePropose = k
			upgradeVote.UpgradeDelay = basics.Round(v)
			upgradeVote.UpgradeApprove = true
			break
		}
	}

	// If there is a proposal being voted on, see if we approve it and its delay
	round := prev.Round + 1
	if round < prev.NextProtocolVoteBefore {
		_, ok := prevParams.ApprovedUpgrades[prev.NextProtocol]
		upgradeVote.UpgradeApprove = ok
	}

	upgradeState, err := prev.UpgradeState.applyUpgradeVote(round, upgradeVote)
	if err != nil {
		err = fmt.Errorf("constructed invalid upgrade vote %v for round %v in state %v: %v", upgradeVote, round, prev.UpgradeState, err)
		return
	}

	return upgradeVote, upgradeState, err
}

// MakeBlock constructs a new valid block with an empty payset and an unset Seed.
func MakeBlock(prev BlockHeader) Block {
	upgradeVote, upgradeState, err := ProcessUpgradeParams(prev)
	if err != nil {
		logging.Base().Panicf("MakeBlock: error processing upgrade: %v", err)
	}

	params, ok := config.Consensus[upgradeState.CurrentProtocol]
	if !ok {
		logging.Base().Panicf("MakeBlock: next protocol %v not supported", upgradeState.CurrentProtocol)
	}

	var emptyPayset transactions.Payset

	timestamp := time.Now().Unix()
	if prev.TimeStamp > 0 {
		if timestamp < prev.TimeStamp {
			timestamp = prev.TimeStamp
		} else if timestamp > prev.TimeStamp+params.MaxTimestampIncrement {
			timestamp = prev.TimeStamp + params.MaxTimestampIncrement
		}
	}

	// the merkle root of TXs will update when fillpayset is called
	return Block{
		BlockHeader: BlockHeader{
			Round:        prev.Round + 1,
			Branch:       prev.Hash(),
			TxnRoot:      emptyPayset.Commit(params.PaysetCommitFlat),
			UpgradeVote:  upgradeVote,
			UpgradeState: upgradeState,
			TimeStamp:    timestamp,
			GenesisID:    prev.GenesisID,
			GenesisHash:  prev.GenesisHash,
		},
	}
}

// PreCheck checks if the block header bh is a valid successor to
// the previous block's header, prev.
func (bh BlockHeader) PreCheck(prev BlockHeader) error {
	// check protocol
	params, ok := config.Consensus[bh.CurrentProtocol]
	if !ok {
		return fmt.Errorf("BlockHeader.PreCheck: protocol %s not supported", bh.CurrentProtocol)
	}

	// check round
	round := prev.Round + 1
	if round != bh.Round {
		return fmt.Errorf("block round incorrect %v != %v", bh.Round, round)
	}

	// check the pointer to the previous block
	if bh.Branch != prev.Hash() {
		return fmt.Errorf("block branch incorrect %v != %v", bh.Branch, prev.Hash())
	}

	// check upgrade state
	nextUpgradeState, err := prev.UpgradeState.applyUpgradeVote(round, bh.UpgradeVote)
	if err != nil {
		return err
	}
	if nextUpgradeState != bh.UpgradeState {
		return fmt.Errorf("UpgradeState mismatch: %v != %v", nextUpgradeState, bh.UpgradeState)
	}

	// Check timestamp
	// a zero timestamp allows to put whatever time the proposer wants, but since time is monotonic,
	// there can only be a prefix of zeros (or negative) timestamps in the blockchain.
	if prev.TimeStamp > 0 {
		// special case when the previous timestamp is zero -- allow a larger window
		if bh.TimeStamp < prev.TimeStamp {
			return fmt.Errorf("bad timestamp: current %v < previous %v", bh.TimeStamp, prev.TimeStamp)
		} else if bh.TimeStamp > prev.TimeStamp+params.MaxTimestampIncrement {
			return fmt.Errorf("bad timestamp: current %v > previous %v, max increment = %v ", bh.TimeStamp, prev.TimeStamp, params.MaxTimestampIncrement)
		}
	}

	// Check genesis ID value against previous block, if set
	if bh.GenesisID == "" {
		return fmt.Errorf("genesis ID missing")
	}
	if prev.GenesisID != "" && prev.GenesisID != bh.GenesisID {
		return fmt.Errorf("genesis ID mismatch: %s != %s", bh.GenesisID, prev.GenesisID)
	}

	// Check genesis hash value against previous block, if set
	if params.SupportGenesisHash {
		if bh.GenesisHash == (crypto.Digest{}) {
			return fmt.Errorf("genesis hash missing")
		}
		if prev.GenesisHash != (crypto.Digest{}) && prev.GenesisHash != bh.GenesisHash {
			return fmt.Errorf("genesis hash mismatch: %s != %s", bh.GenesisHash, prev.GenesisHash)
		}
	} else {
		if bh.GenesisHash != (crypto.Digest{}) {
			return fmt.Errorf("genesis hash not allowed: %s", bh.GenesisHash)
		}
	}

	return nil
}

// ContentsMatchHeader checks that the TxnRoot matches what's in the header,
// as the header is what the block hash authenticates.
// If we're given an untrusted block and a known-good hash, we can't trust the
// block's transactions unless we validate this.
func (block Block) ContentsMatchHeader() bool {
	proto := config.Consensus[block.BlockHeader.CurrentProtocol]
	return block.Payset.Commit(proto.PaysetCommitFlat) == block.TxnRoot
}

// DecodePaysetGroups decodes block.Payset using DecodeSignedTxn, and returns
// the transactions in groups.
func (block Block) DecodePaysetGroups() ([][]transactions.SignedTxnWithAD, error) {
	var res [][]transactions.SignedTxnWithAD
	var lastGroup []transactions.SignedTxnWithAD
	for _, txib := range block.Payset {
		var err error
		var stxnad transactions.SignedTxnWithAD
		stxnad.SignedTxn, stxnad.ApplyData, err = block.DecodeSignedTxn(txib)
		if err != nil {
			return nil, err
		}

		if lastGroup != nil && (lastGroup[0].SignedTxn.Txn.Group != stxnad.SignedTxn.Txn.Group || lastGroup[0].SignedTxn.Txn.Group.IsZero()) {
			res = append(res, lastGroup)
			lastGroup = nil
		}

		lastGroup = append(lastGroup, stxnad)
	}
	if lastGroup != nil {
		res = append(res, lastGroup)
	}
	return res, nil
}

// DecodePaysetFlat decodes block.Payset using DecodeSignedTxn, and
// flattens groups.
func (block Block) DecodePaysetFlat() ([]transactions.SignedTxnWithAD, error) {
	res := make([]transactions.SignedTxnWithAD, len(block.Payset))
	for i, txib := range block.Payset {
		var err error
		res[i].SignedTxn, res[i].ApplyData, err = block.DecodeSignedTxn(txib)
		if err != nil {
			return nil, err
		}
	}
	return res, nil
}

// SignedTxnsToGroups splits a slice of SignedTxns into groups.
func SignedTxnsToGroups(txns []transactions.SignedTxn) (res [][]transactions.SignedTxn) {
	var lastGroup []transactions.SignedTxn
	for _, tx := range txns {
		if lastGroup != nil && (lastGroup[0].Txn.Group != tx.Txn.Group || lastGroup[0].Txn.Group.IsZero()) {
			res = append(res, lastGroup)
			lastGroup = nil
		}

		lastGroup = append(lastGroup, tx)
	}
	if lastGroup != nil {
		res = append(res, lastGroup)
	}
	return res
}

// SignedTxnGroupsFlatten combines all groups into a flat slice of SignedTxns.
func SignedTxnGroupsFlatten(txgroups [][]transactions.SignedTxn) (res []transactions.SignedTxn) {
	for _, txgroup := range txgroups {
		res = append(res, txgroup...)
	}
	return res
}

// NextVersionInfo returns information about the next expected protocol version.
// If no upgrade is scheduled, return the current protocol.
func (bh BlockHeader) NextVersionInfo() (ver protocol.ConsensusVersion, rnd basics.Round, supported bool) {
	if bh.Round >= bh.NextProtocolVoteBefore && bh.Round < bh.NextProtocolSwitchOn {
		ver = bh.NextProtocol
		rnd = bh.NextProtocolSwitchOn
	} else {
		ver = bh.CurrentProtocol
		rnd = bh.Round + 1
	}
	_, supported = config.Consensus[ver]
	return
}

// DecodeSignedTxn converts a SignedTxnInBlock from a block to SignedTxn and its
// associated ApplyData.
func (bh BlockHeader) DecodeSignedTxn(stb transactions.SignedTxnInBlock) (transactions.SignedTxn, transactions.ApplyData, error) {
	st := stb.SignedTxn
	ad := stb.ApplyData

	proto := config.Consensus[bh.CurrentProtocol]
	if !proto.SupportSignedTxnInBlock {
		return st, transactions.ApplyData{}, nil
	}

	if st.Txn.GenesisID != "" {
		return transactions.SignedTxn{}, transactions.ApplyData{}, fmt.Errorf("GenesisID <%s> not empty", st.Txn.GenesisID)
	}

	if stb.HasGenesisID {
		st.Txn.GenesisID = bh.GenesisID
	}

	if st.Txn.GenesisHash != (crypto.Digest{}) {
		return transactions.SignedTxn{}, transactions.ApplyData{}, fmt.Errorf("GenesisHash <%v> not empty", st.Txn.GenesisHash)
	}

	if proto.RequireGenesisHash {
		if stb.HasGenesisHash {
			return transactions.SignedTxn{}, transactions.ApplyData{}, fmt.Errorf("HasGenesisHash set to true but RequireGenesisHash obviates the flag")
		}
		st.Txn.GenesisHash = bh.GenesisHash
	} else {
		if stb.HasGenesisHash {
			st.Txn.GenesisHash = bh.GenesisHash
		}
	}

	return st, ad, nil
}

// EncodeSignedTxn converts a SignedTxn and ApplyData into a SignedTxnInBlock
// for that block.
func (bh BlockHeader) EncodeSignedTxn(st transactions.SignedTxn, ad transactions.ApplyData) (transactions.SignedTxnInBlock, error) {
	var stb transactions.SignedTxnInBlock

	proto := config.Consensus[bh.CurrentProtocol]
	if !proto.SupportSignedTxnInBlock {
		stb.SignedTxn = st
		return stb, nil
	}

	if st.Txn.GenesisID != "" {
		if st.Txn.GenesisID == bh.GenesisID {
			st.Txn.GenesisID = ""
			stb.HasGenesisID = true
		} else {
			return transactions.SignedTxnInBlock{}, fmt.Errorf("GenesisID mismatch: %s != %s", st.Txn.GenesisID, bh.GenesisID)
		}
	}

	if (st.Txn.GenesisHash != crypto.Digest{}) {
		if st.Txn.GenesisHash == bh.GenesisHash {
			st.Txn.GenesisHash = crypto.Digest{}
			if !proto.RequireGenesisHash {
				stb.HasGenesisHash = true
			}
		} else {
			return transactions.SignedTxnInBlock{}, fmt.Errorf("GenesisHash mismatch: %v != %v", st.Txn.GenesisHash, bh.GenesisHash)
		}
	} else {
		if proto.RequireGenesisHash {
			return transactions.SignedTxnInBlock{}, fmt.Errorf("GenesisHash required but missing")
		}
	}

	stb.SignedTxn = st
	stb.ApplyData = ad
	return stb, nil
}<|MERGE_RESOLUTION|>--- conflicted
+++ resolved
@@ -316,11 +316,7 @@
 
 		upgradeDelay := uint64(vote.UpgradeDelay)
 		if upgradeDelay > params.MaxUpgradeWaitRounds || upgradeDelay < params.MinUpgradeWaitRounds {
-<<<<<<< HEAD
-			err = fmt.Errorf("applyUpgradeVote: proposed upgrade wait rounds %d out of permissible range", upgradeDelay)
-=======
 			err = fmt.Errorf("applyUpgradeVote: proposed upgrade wait rounds %d out of permissible range [%d, %d]", upgradeDelay, params.MinUpgradeWaitRounds, params.MaxUpgradeWaitRounds)
->>>>>>> 5df2b13a
 			return
 		}
 
