--- conflicted
+++ resolved
@@ -34,13 +34,6 @@
 
 CHANNEL="stable"
 
-<<<<<<< HEAD
-# Rename the _CHANNEL_ and CHANNEL-VARIANT pending files
-${S3CMD} ls s3://${S3_UPLOAD_BUCKET}/pending_ | grep _${CHANNEL}[_-] | awk '{ print $4 }' | while read line; do
-    NEW_ARTIFACT_NAME=$(echo "$line" | sed -e 's/pending_//')
-    echo "Rename ${line} => ${NEW_ARTIFACT_NAME}"
-    ${S3CMD} mv ${line} ${NEW_ARTIFACT_NAME}
-=======
 # Move the _${CHANNEL}_ files from the build to the release bucket
 ${S3CMD} ls s3://${S3_RELEASE_BUCKET}/channel/${CHANNEL}/ | grep _${CHANNEL}[_-] | awk '{ print $4 }' | while read line; do
     NEW_ARTIFACT_NAME=$(echo "$line" | sed -e "s/${BUILD_BUCKET}/${RELEASE_BUCKET}/g")
@@ -48,5 +41,4 @@
     ${S3CMD} cp ${line} ${NEW_ARTIFACT_NAME}
     echo "Deleting original file ${line}"
     ${S3CMD} rm ${line}
->>>>>>> ca79887f
 done