// Copyright (C) 2019-2020 Algorand, Inc.
// This file is part of go-algorand
//
// go-algorand is free software: you can redistribute it and/or modify
// it under the terms of the GNU Affero General Public License as
// published by the Free Software Foundation, either version 3 of the
// License, or (at your option) any later version.
//
// go-algorand is distributed in the hope that it will be useful,
// but WITHOUT ANY WARRANTY; without even the implied warranty of
// MERCHANTABILITY or FITNESS FOR A PARTICULAR PURPOSE.  See the
// GNU Affero General Public License for more details.
//
// You should have received a copy of the GNU Affero General Public License
// along with go-algorand.  If not, see <https://www.gnu.org/licenses/>.

package network

import (
	"context"
	"fmt"
	"net"

	"github.com/algorand/go-algorand/logging"
	"github.com/algorand/go-algorand/tools/network/dnssec"
)

// ReadFromSRV is a helper to collect SRV addresses for a given name.
<<<<<<< HEAD
func ReadFromSRV(service string, protocol string, name string, fallbackDNSResolverAddress string) (addrs []string, err error) {
=======
func ReadFromSRV(service string, protocol string, name string, fallbackDNSResolverAddress string, secure bool) (addrs []string, err error) {
>>>>>>> 5df2b13a
	log := logging.Base()
	if name == "" {
		log.Debug("no dns lookup due to empty name")
		return
	}
	if protocol != "tcp" && protocol != "udp" && protocol != "tls" {
		err = fmt.Errorf("unsupported protocol '%s' specified", protocol)
		return
	}

<<<<<<< HEAD
	_, records, sysLookupErr := net.LookupSRV(service, protocol, name)
	if sysLookupErr != nil {
		var resolver Resolver
		// try to resolve the address. If it's an dotted-numbers format, it would return that right away.
		// if it's a named address, we would attempt to parse it and might fail.
		// ( failing isn't that bad; the resolver would internally try to use 8.8.8.8 instead )
		if DNSIPAddr, err2 := net.ResolveIPAddr("ip", fallbackDNSResolverAddress); err2 == nil {
			resolver.DNSAddress = *DNSIPAddr
		} else {
			log.Infof("ReadFromBootstrap: Failed to resolve fallback DNS resolver address '%s': %v; falling back to default fallback resolver address", fallbackDNSResolverAddress, err2)
=======
	var records []*net.SRV
	if secure {
		var dnssecError error
		_, records, dnssecError = dnssec.LookupSRV(service, protocol, name)
		if dnssecError != nil {
			err = fmt.Errorf("ReadFromBootstrap: Failed to obtain SRV with DNSSEC: %s", dnssecError.Error())
			return
>>>>>>> 5df2b13a
		}
	} else {
		var sysLookupErr error
		_, records, sysLookupErr = net.LookupSRV(service, protocol, name)
		if sysLookupErr != nil {
			var resolver Resolver
			// try to resolve the address. If it's an dotted-numbers format, it would return that right away.
			// if it's a named address, we would attempt to parse it and might fail.
			// ( failing isn't that bad; the resolver would internally try to use 8.8.8.8 instead )
			if DNSIPAddr, err2 := net.ResolveIPAddr("ip", fallbackDNSResolverAddress); err2 == nil {
				resolver.DNSAddress = *DNSIPAddr
			} else {
				log.Infof("ReadFromBootstrap: Failed to resolve fallback DNS resolver address '%s': %v; falling back to default fallback resolver address", fallbackDNSResolverAddress, err2)
			}

<<<<<<< HEAD
		_, records, err = resolver.LookupSRV(context.Background(), service, protocol, name)
		if err != nil {
			err = fmt.Errorf("ReadFromBootstrap: DNS LookupSRV failed when using system resolver(%v) as well as via %s due to %v", sysLookupErr, resolver.EffectiveResolverDNS(), err)
			return
=======
			_, records, err = resolver.LookupSRV(context.Background(), service, protocol, name)
			if err != nil {
				err = fmt.Errorf("ReadFromBootstrap: DNS LookupSRV failed when using system resolver(%v) as well as via %s due to %v", sysLookupErr, resolver.EffectiveResolverDNS(), err)
				return
			}
			// we succeeded when using the public dns. log this.
			log.Infof("ReadFromBootstrap: DNS LookupSRV failed when using the system resolver(%v); using public DNS(%s) server directly instead.", sysLookupErr, resolver.EffectiveResolverDNS())
>>>>>>> 5df2b13a
		}
	}
	for _, srv := range records {
		// empty target won't take us far; skip these
		if srv.Target == "" {
			continue
		}
		// according to the SRV spec, each target need to end with a dot. While this would make a valid host name, including the
		// last dot could lead to a non-canonical domain name representation, which would better get avoided.
		if srv.Target[len(srv.Target)-1:] == "." {
			srv.Target = srv.Target[:len(srv.Target)-1]
		}
		addrs = append(addrs, fmt.Sprintf("%s:%d", srv.Target, srv.Port))
	}
	return
}<|MERGE_RESOLUTION|>--- conflicted
+++ resolved
@@ -26,11 +26,7 @@
 )
 
 // ReadFromSRV is a helper to collect SRV addresses for a given name.
-<<<<<<< HEAD
-func ReadFromSRV(service string, protocol string, name string, fallbackDNSResolverAddress string) (addrs []string, err error) {
-=======
 func ReadFromSRV(service string, protocol string, name string, fallbackDNSResolverAddress string, secure bool) (addrs []string, err error) {
->>>>>>> 5df2b13a
 	log := logging.Base()
 	if name == "" {
 		log.Debug("no dns lookup due to empty name")
@@ -41,18 +37,6 @@
 		return
 	}
 
-<<<<<<< HEAD
-	_, records, sysLookupErr := net.LookupSRV(service, protocol, name)
-	if sysLookupErr != nil {
-		var resolver Resolver
-		// try to resolve the address. If it's an dotted-numbers format, it would return that right away.
-		// if it's a named address, we would attempt to parse it and might fail.
-		// ( failing isn't that bad; the resolver would internally try to use 8.8.8.8 instead )
-		if DNSIPAddr, err2 := net.ResolveIPAddr("ip", fallbackDNSResolverAddress); err2 == nil {
-			resolver.DNSAddress = *DNSIPAddr
-		} else {
-			log.Infof("ReadFromBootstrap: Failed to resolve fallback DNS resolver address '%s': %v; falling back to default fallback resolver address", fallbackDNSResolverAddress, err2)
-=======
 	var records []*net.SRV
 	if secure {
 		var dnssecError error
@@ -60,7 +44,6 @@
 		if dnssecError != nil {
 			err = fmt.Errorf("ReadFromBootstrap: Failed to obtain SRV with DNSSEC: %s", dnssecError.Error())
 			return
->>>>>>> 5df2b13a
 		}
 	} else {
 		var sysLookupErr error
@@ -76,12 +59,6 @@
 				log.Infof("ReadFromBootstrap: Failed to resolve fallback DNS resolver address '%s': %v; falling back to default fallback resolver address", fallbackDNSResolverAddress, err2)
 			}
 
-<<<<<<< HEAD
-		_, records, err = resolver.LookupSRV(context.Background(), service, protocol, name)
-		if err != nil {
-			err = fmt.Errorf("ReadFromBootstrap: DNS LookupSRV failed when using system resolver(%v) as well as via %s due to %v", sysLookupErr, resolver.EffectiveResolverDNS(), err)
-			return
-=======
 			_, records, err = resolver.LookupSRV(context.Background(), service, protocol, name)
 			if err != nil {
 				err = fmt.Errorf("ReadFromBootstrap: DNS LookupSRV failed when using system resolver(%v) as well as via %s due to %v", sysLookupErr, resolver.EffectiveResolverDNS(), err)
@@ -89,7 +66,6 @@
 			}
 			// we succeeded when using the public dns. log this.
 			log.Infof("ReadFromBootstrap: DNS LookupSRV failed when using the system resolver(%v); using public DNS(%s) server directly instead.", sysLookupErr, resolver.EffectiveResolverDNS())
->>>>>>> 5df2b13a
 		}
 	}
 	for _, srv := range records {
